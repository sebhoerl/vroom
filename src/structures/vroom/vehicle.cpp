/*

This file is part of VROOM.

Copyright (c) 2015-2022, Julien Coupey.
All rights reserved (see LICENSE).

*/

#include <numeric>

#include "structures/vroom/vehicle.h"
#include "utils/exception.h"
#include "utils/helpers.h"

namespace vroom {

Vehicle::Vehicle(Id id,
                 const std::optional<Location>& start,
                 const std::optional<Location>& end,
                 const std::string& profile,
                 const Amount& capacity,
                 const Skills& skills,
                 const TimeWindow& tw,
                 const std::vector<Break>& breaks,
                 const std::string& description,
                 const VehicleCosts& costs,
                 double speed_factor,
                 const size_t max_tasks,
                 const std::optional<UserDuration>& max_travel_time,
                 const std::vector<VehicleStep>& input_steps)
  : id(id),
    start(start),
    end(end),
    profile(profile),
    capacity(capacity),
    skills(skills),
    tw(tw),
    breaks(breaks),
    description(description),
    costs(costs),
    cost_wrapper(speed_factor),
    max_tasks(max_tasks),
    max_travel_time(max_travel_time.has_value()
                      ? utils::scale_from_user_duration(max_travel_time.value())
                      : std::numeric_limits<Duration>::max()) {
  if (!static_cast<bool>(start) and !static_cast<bool>(end)) {
    throw InputException("No start or end specified for vehicle " +
                         std::to_string(id) + '.');
  }

  for (unsigned i = 0; i < breaks.size(); ++i) {
    const auto& b = breaks[i];
    if (break_id_to_rank.find(b.id) != break_id_to_rank.end()) {
      throw InputException("Duplicate break id: " + std::to_string(b.id) + ".");
    }
    break_id_to_rank[b.id] = i;
  }

  if (!input_steps.empty()) {
    // Populating steps. We rely on always having start and end steps
    // in input, so just add them if they're missing.
    unsigned rank_after_start = 0;
    if (input_steps.front().type == STEP_TYPE::START) {
      steps.push_back(input_steps.front());
      rank_after_start = 1;
    } else {
      steps.emplace_back(STEP_TYPE::START);
    }

    for (unsigned i = rank_after_start; i < input_steps.size(); ++i) {
      if (input_steps[i].type == STEP_TYPE::START) {
        throw InputException("Unexpected start in input steps for vehicle " +
                             std::to_string(id) + ".");
      }
      if (input_steps[i].type == STEP_TYPE::END and
          (i != input_steps.size() - 1)) {
        throw InputException("Unexpected end in input steps for vehicle " +
                             std::to_string(id) + ".");
      }

      steps.push_back(input_steps[i]);
    }

    if (steps.back().type != STEP_TYPE::END) {
      steps.emplace_back(STEP_TYPE::END);
    }
  }
}

bool Vehicle::has_start() const {
  return static_cast<bool>(start);
}

bool Vehicle::has_end() const {
  return static_cast<bool>(end);
}

bool Vehicle::has_same_locations(const Vehicle& other) const {
  bool same = (this->has_start() == other.has_start()) and
              (this->has_end() == other.has_end());

  if (same and this->has_start()) {
    same = this->start.value() == other.start.value();
  }

  if (same and this->has_end()) {
    same = this->end.value() == other.end.value();
  }

  return same;
}

bool Vehicle::has_same_profile(const Vehicle& other) const {
  return (this->profile == other.profile) and
<<<<<<< HEAD
         (this->costs.fixed == other.costs.fixed) and
         (this->cost_wrapper.discrete_duration_factor ==
          other.cost_wrapper.discrete_duration_factor);
=======
         (this->cost_wrapper.get_discrete_duration_factor() ==
          other.cost_wrapper.get_discrete_duration_factor());
}

bool Vehicle::cost_is_duration() const {
  return cost_wrapper.cost_is_duration();
>>>>>>> 95c223fe
}

Duration Vehicle::available_duration() const {
  Duration available = tw.end - tw.start;

  Duration breaks_duration =
    std::accumulate(breaks.begin(),
                    breaks.end(),
                    0,
                    [](auto sum, const auto& b) { return sum + b.service; });

  assert(breaks_duration <= available);

  return available - breaks_duration;
}

} // namespace vroom<|MERGE_RESOLUTION|>--- conflicted
+++ resolved
@@ -113,18 +113,13 @@
 
 bool Vehicle::has_same_profile(const Vehicle& other) const {
   return (this->profile == other.profile) and
-<<<<<<< HEAD
          (this->costs.fixed == other.costs.fixed) and
-         (this->cost_wrapper.discrete_duration_factor ==
-          other.cost_wrapper.discrete_duration_factor);
-=======
          (this->cost_wrapper.get_discrete_duration_factor() ==
           other.cost_wrapper.get_discrete_duration_factor());
 }
 
 bool Vehicle::cost_is_duration() const {
   return cost_wrapper.cost_is_duration();
->>>>>>> 95c223fe
 }
 
 Duration Vehicle::available_duration() const {
