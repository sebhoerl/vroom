--- conflicted
+++ resolved
@@ -191,12 +191,8 @@
         continue;
       }
 
-<<<<<<< HEAD
-=======
-      // Implicit cast to signed value.
->>>>>>> e11cd857
-      SignedCost smallest = _input.get_cost_upper_bound();
-      SignedCost second_smallest = _input.get_cost_upper_bound();
+      auto smallest = _input.get_cost_upper_bound();
+      auto second_smallest = _input.get_cost_upper_bound();
       std::size_t smallest_idx = std::numeric_limits<std::size_t>::max();
 
       for (std::size_t i = 0; i < routes.size(); ++i) {
