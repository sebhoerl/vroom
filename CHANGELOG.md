# Changelog

## [Unreleased]

### Added

- `description` key for unassigned tasks in output, if provided (#403)
- `location_index` key for unassigned tasks and each step, if provided (#625)
- Shared target to makefile, for creating Position Independent Code (#617)
- Exposing some internals for Python through compile flags (#640)
- Stats on local search operators use for dev/debug purposes (#658)
- Project can be compiled without routing support to limit dependencies (#676)

### Changed

- Refactor exception class (#639)
- CI builds now run against `libosrm` v5.26.0 (#651)
- Reduce computing time on PDPTW benchmarks by around 20% (#559)
- Change Input and parser signature to simplify downstream usage (#665)
- Use cxxopts as command line parser instead of getopt (#602)
- Change polylineencoder usage to submodule instead of plain header (#686)

### Fixed

- Remove duplicate definition of LocalSearch (#638)
- Move priority check to Job constructor instead of input parser (#628)
<<<<<<< HEAD
- Wrong index values without custom matrix (#683)
=======
- Assignments instead of equality checks in some plan mode assertions (#701)
- Initialization of single-entry matrix (#699)
>>>>>>> 76713025

## [v1.11.0] - 2021-11-19

### Added

- `setup` key for tasks to refine service time modeling (#358)
- `max_tasks` key limiting route size at vehicle level (#421, #566)
- Support for custom cost matrices (#415)
- Number of routes in solution summary (#524)
- Implementation for extended SWAP* local search operator (#507)
- `-l` command-line flag for user-provided timeout (#594)
- Ability to start the search from user-defined solution (#376)
- Github Actions CI (#436)
- Check for libvroom example build in CI (#514)

### Changed

- `vehicle.steps` are now used in solving mode (#606)
- CI builds now run on Ubuntu 20.04 (#455)
- Simplified time window handling logic in TWRoute (#557)

### Removed

- Travis CI builds (#436)
- Exchange local search operator (#507)

### Fixed

- "Infeasible route" error while an existing route plan exists (#506)
- Break omitted with no other time window (#497)
- Biased evaluation in `try_job_additions` (#572)
- Routing error with custom matrix and `-g` (#561)
- Crash on empty custom matrix (#570)
- Properly allow empty skills arrays (#586)
- Restrict `speed_factor` in the range `(0, 5]` (#591)

## [v1.10.0] - 2021-05-06

### Added

- Support for heterogeneous vehicle routing profiles (#394) (#490)
- Optional `speed_factor` key for vehicle-level tuning (#450)
- Support Valhalla as routing engine (#306)
- Report `type` for unassigned tasks in output (#469)

### Changed

- A mix of empty and non-empty `skills` arrays is allowed in input (#460)
- Formatting script updated to use version 10 of clang-format (#452)
- vroom will now read json input from stdin if no other input is specified (#457)
- Clearer error message with invalid json response from http routing request (#471)

### Deprecated

- Top-level `matrix` key should be replaced using the new `matrices` syntax (#450)

### Fixed

- Compatibility with Visual Studio 2019 (#448)
- The pd_shift operation can now insert a shipment at the end of a route (#462)
- Truncated distance value for end step (#463)
- Zero distance value for last break in open-ended route (#475)
- Multi-thread exception handling (#417, #478)

## [v1.9.0] - 2021-03-04

### Added

- Ability to choose ETA and report violations for custom routes using `-c` (#430)
- Custom route description using new `steps` key for a `vehicle` in input (#430)
- A `violations` object is reported in output at `step`, `route` and `summary` level (#430)
- `libglpk` used as an optional dependency, required for `-c` (#430)

### Changed

- Reduce computing time by refactoring `LocalSearch::try_job_additions` (#392)
- Reduce build time by refactoring includes (#425)
- Improve error message with wrong profile using libosrm (#397)
- Check for duplicate ids across tasks of the same type: `job`, `pickup`, `delivery` (#430)
- Check for duplicate ids across `break` tasks for the same vehicle (#430)
- Report `service` and `waiting_time` for all `step` objects in output (#430)
- Always report a `start` and `end` step for the route, regardless of vehicle description (#430)

### Fixed

- Rapidjson assert on invalid syntax for first vehicle (#418)

## [v1.8.0] - 2020-09-29

### Added

- Local search move removing a job in a route and adding an unassigned one (#324)
- Support for string description of vehicles and tasks (#235)
- Priority sum report in output (#390)

### Changed

- Improved job earliest/latest dates handling internally (#330)

### Fixed

- Break ordering problem (#385)
- Obvious suboptimal solution with many unassigned jobs (#319)
- Documentation mismatch (#361)
- Profile type not checked in input (#355)
- Error reported by UBSan (#371)

## [v1.7.0] - 2020-07-08

### Added

- Support for (multiple) driver breaks at vehicle level (#186)
- Dependency to `libasio`, replacing boost/asio (#325)
- More details on features and workflow in README (#335)

### Changed

- Switch to C++17 (#311)
- Use `std::optional` and drop dependency to boost/optional (#312)
- Refactor routing wrapper classes (#320)

### Deprecated

- Steps `job` key is replaced by `id` for consistency with breaks

### Removed

- Drop boost dependency (#325)

### Fixed

- Erroneous call to TSP code with amount-less shipments (#333)
- Missing propagation of ealiest/latest dates in corner case (#339)

## [v1.6.0] - 2020-02-18

### Added

- Support for pickup and delivery tasks (#274)
- `shipments` array in input (#274)
- Use https for routing requests over port 443 (#289)
- New local search operator for route exchange (#288)

### Changed

- Steps `type` in json output can also have value `pickup` and `delivery` (#274)
- Extended range for valid priority values (#287)
- Use `operator&&` for short-circuit evaluation (#293)
- Earlier local search aborts based on incompatibilities (#281)
- Travis script update (#301)

### Fixed

- Missing valid moves for intra Or-opt (#286)
- Unwanted routing engine request with 1x1 custom matrix (#291)
- Error on single-location `table` request (#295)

## [v1.5.0] - 2019-10-14

### Added

- Support for mixing independent pickups and deliveries (#241)
- `pickup` and `delivery` keys for `job` in input and for `route` and `summary` in output (#262)
- `load` key at `step` level in output (#262)
- `priority` key for jobs to gain some control on which jobs are unassigned (#246)
- `HttpWrapper` class to factor code previously duplicated across routing wrappers (#224)

### Changed

- Speed up solving by 25% for CVRP and up to 30% for VRPTW benchmark instances (#255)
- Update Travis configuration to use Ubuntu Bionic (#260)
- Cut down validity checks time (#266)

### Deprecated

- `amount` key at `job` level in input and at `summary` and `route` level in output (#262)

### Removed

- Clustering heuristics for CVRP (#267)

### Fixed

- Implicit instantiation of undefined template error for macos g++ compiler (#231)
- Parsing vehicle ids as `uint64_t` (#228)
- `osrm::EngineConfig` initialization for use with recent `libosrm` versions (#259)

## [v1.4.0] - 2019-03-26

### Added

- Optional `profile` key for vehicles to allow picking routing profile at query-time (#196)
- `-r` command-line flag for explicit routing engine choice (#196)
- Support for multiple named datasets when using `libosrm` (#181)
- Generic `vroom` namespace and several other specializations (#135)
- Support for OpenRouteService as routing engine (#204)
- Spot more job/vehicle incompatibilities derived from constraints (#201)
- Filter out irrelevant local search neighbourhoods for vehicles with disjoint job candidates (#202)
- Specific status codes by error type (#182)
- Avoid locations duplicates for matrix requests (#200)
- Nearest job route seeding option for VRPTW heuristic (#210)

### Changed

- Refactor to remove duplicate code for heuristic and local search (#176)
- Refactor to enforce naming conventions that are now explicitly stated in `CONTRIBUTING.md` (#135)
- Options `-a` and `-p` can be used to define profile-dependant servers (#196)

### Removed

- `-l` and `-m` command-line flags (#196)

### Fixed

- Missing capacity check for initialization in parallel clustering heuristic (#198)
- Segfault on job empty `time_windows` array (#221)

## [v1.3.0] - 2018-12-10

### Added

- Support for VRPTW (#113)
- CI builds using Travis (#134)
- Adjust solving depending on whether vehicles locations are all identical (#152)
- New local search operator (#164)
- Specific intra-route local search operators (#170)

### Changed

- Update `clang-format` to 6.0 for automatic code formatting (#143)
- Keys `duration` and `arrival` are no longer optional in output and based on matrix values.
- Speed up TSP solving by over 35% on all TSPLIB instances (#142)
- Speed up CVRP solving by over 65%, then another ~8% on all CVRPLIB instances (#146, #147)
- New heuristic for CVRP (#153)
- Take advantage of CVRP speed-up and new heuristic to adjust quality/computing time trade-offs (#167)
- Default exploration level set to 5 (max value)

### Fixed

- Wrong ETA with service time and no start (#148)

## [v1.2.0]

### Added

- Support for multiple vehicles
- Support for multi-dimensional capacity constraints (#74)
- Support for skills to model jobs/vehicles compatibility (#90)
- Support for user-defined matrices (#47)
- New flag `-x` to set the trade-off between computing time and exploration depth (#131)
- Provide ETA at step level in the routes, using optional service time for each job (#101, #103)
- Experimental* support to use `vroom` directly from C++ as a library (#42)
- Automatic code formatting script based on `clang-format` (#66)
- PR template

*: read "functional with no C++ API stability guarantee"

### Changed

- Update `rapidjson` to a patched `v1.1.0` (#128)
- Improve dependency handling (#78)
- Improve compilation time and switch from relative to absolute paths for includes (#108)
- Various refactors (#64, #72, #88, #106)

### Removed

- Drop Boost.Log dependency (#130)

### Fixed

- Memory leak upon `vrp` destruction (#69)
- Prevent overflows with huge costs (#50)
- Infinite loop on TSP edge case (#122)
- Various build warnings and errors with both `gcc` and `clang` (#94, #114)

## [v1.1.0]

### Added

- Support `libosrm` as of v5.4 for faster `table` and `route` queries
  (#34)
- Add contributing guidelines (#56)
- Compile also with `-std=c++11`, useful in some environments (#55)

### Changed

- Internals refactor setting up a scalable data model for future
  features (#44)
- Renamed solution indicators key in json output `solution`->`summary`
- Global cleanup with regard to coding standard (#56)

### Removed

- Drop support for TSPLIB files (#48)
- Clean unused code and heuristics

## [v1.0.0]

### Added

- Support for OSRM v5.*
- Dedicated folder for API documentation

### Changed

- New input and output json API (#30)
- Switch to [lon, lat] for all coordinates (#33)

### Removed

- Drop support for OSRM v4.*
- Flags `-s` and `-e` (see new API)

### Fixed

- Compilation trouble with rapidjson and some types (#31)
- Correct usage display obtained with `-h` (#39)

## [v0.3.1]

### Changed

- Switch to BSD 2-clause license.
- Solving TSPLIB instances does not require the `-t` flag anymore.
- Several components of the local search code can now use
  multi-threading (#26).

### Fixed

- Improve 2-opt operator for symmetric cases (#27).

## [v0.3]

### Added

- Compute optimized "open" trips with user-defined start and/or end.
- Special extra handling for asymmetric problems in the local search
  phase.
- New local search operator to improve results in specific asymmetric
  context (e.g. many locations in a dense urban area with lots of
  one-way streets).
- OSRM v4.9.* compatibility.
- Use rapidjson for json i/o (#19)
- Append the `tour` key to the solution in any case.

### Changed

- U-turns enabled when retrieving detailed route geometry from OSRM
  (#10).
- Evolution of the local-search strategy providing lower dispersion in
  solution quality and improving on worst-case solutions (overall
  worst-case on TSPLIB went from +9.56% over the optimal in v0.2 to
  +6.57% in this release).
- Core refactor for undirected graph (#13), tsp structure and tsplib
  loader (#24), heuristics, local search and 2-opt
  implementation. Results in a less intensive memory usage and faster
  computing times (on TSPLIB files, the computing times dropped by
  more than a factor of 2 on average).
- Cleanup verbose output, using Boost.Log for better display (#18).
- Switch to boost::regex for input parsing.

### Fixed

- Wrong output tour size for problems with 2 locations (#16).
- Segfault with explicit matrix in TSPLIB format (#14).
- Invalid syntax for newline at the end of input file (#17).
- Trouble with the regexes used for TSPLIB parsing (#7).
- Incorrect DIMENSION key in TSPLIB format raising stoul exception.
- Segfault for DIMENSION: 1 problem in TSPLIB format (#25).

## [v0.2]

### Added

- New loader to handle TSPLIB format, providing support for
  user-defined matrices (#2).
- Dependency on boost.

### Changed

- Switch to boost.asio for http queries handling.
- Simplified matrix implementation.
- Use of -std=c++14 flag.

### Fixed

- Socket reading issues (#1).
- Potentially incorrect request for route summary (#5).

## [v0.1]

### Added

- Solving problems with one vehicle visiting several places a.k.a
  [travelling salesman problem](https://en.wikipedia.org/wiki/Travelling_salesman_problem).
- Support matrix computation using [OSRM](http://project-osrm.org/).
- Solution output to `json` with location ordering, cost of the
  solution and execution details.
- Optional ready-to-use detailed route.
- Optional use of euclidean distance for matrix computation.
<|MERGE_RESOLUTION|>--- conflicted
+++ resolved
@@ -24,12 +24,9 @@
 
 - Remove duplicate definition of LocalSearch (#638)
 - Move priority check to Job constructor instead of input parser (#628)
-<<<<<<< HEAD
 - Wrong index values without custom matrix (#683)
-=======
 - Assignments instead of equality checks in some plan mode assertions (#701)
 - Initialization of single-entry matrix (#699)
->>>>>>> 76713025
 
 ## [v1.11.0] - 2021-11-19
 
