# Changelog

## [Unreleased]

### Added

- Recommendation on how to cite in publications (#943)

### Changed

- Exposed internal variables to get feature parity for pyvroom (#901)
- Update GitHub Actions (#857)
- Improve error messages (#848)
- Add running `apt-get update` in CI jobs (#863)
- Update formatting script to use `clang-format` 14 (#894)
- Setup a `clang-tidy` workflow (#789)
- Submodule and update Rapidjson (#929)
- Update polylineencoder to v2.0.1 (#931)
- Switch to C++20 (#851)
- Improved error messages for file-related IO errors (#553)
- Add job id to error message for unreachable step (#946)
<<<<<<< HEAD
- Reduce `compute_best_route_split_choice` complexity (#962)
=======
- `Eval::operator<` sorts on cost, then duration (#914)
>>>>>>> 5b4d0879

### Fixed

- Internal matrix problem with inconsistent `location_index` and `location` values (#909)
- Silent fail on invalid output file (#553)
- Comparison of index-based and coordinates-based locations (#935)
- `max_travel_time` parameter not taken into account in edge case (#884)
- Meaningless `location_index` provided in output for break steps (#877)
- `max_travel_time` not accounted for with vehicle steps in solving mode (#954)
- `max_travel_time` not accounted for in `RouteSplit` (#941)

## [v1.13.0] - 2023-01-31

### Added

- Support for `max_travel_time` at vehicle level (#273)
- Support for vehicle fixed costs (#528)
- Support for cost per hour for vehicles (#732)
- Support for `max_load` constraint at break level (#786)
- `RouteSplit` local search operator (#788)
- Advertise `libvroom` in README and wiki (#42)

### Changed

- Use new struct to evaluate edges internally (#738)
- Use `std::chrono::milliseconds` for `Timeout` value (#728)
- Use `struct` for storing `Coordinates` instead of an `std::array` (#730)
- Refactor `SolutionIndicators` struct (#750)
- Do not duplicate local search for identical heuristic solutions (#750)
- Add message on invalid routing response (#764)
- Consistent exception type on invalid profile (#771)
- Pass zero amount directly instead of its size (#776)
- Add named constants for default threads number and exploration level (#805)
- Refactor `TSP` cost functions (#812)
- CI builds now use clang++ 14 and g++ 11 on Ubuntu 22.04 (#816)
- Refactor `CVRP::solve` and `VRPTW::solve` functions (#818)
- Refactor `CostWrapper` (#828)

### Fixed

- Missing break validity check (#754)
- Unecessary waiting with multiple breaks and shipments (#840)
- Mark `JobAmount` and `JobTime` comparison operators as `const` (#724)
- Update `ssl_send_and_receive` to throw RoutingExceptions (#770)
- Timeout not observed with multiple long heuristics per thread (#792)
- Wrong validity check range in `vrptw::MixedExchange` (#821)
- Underflow in insertion regrets (#831)
- Crash with missing location coordinates and only `costs` custom matrix (#826)

## [v1.12.0] - 2022-05-31

### Added

- `IntraTwoOpt` local search operator (#706)
- `description` key for unassigned tasks in output, if provided (#403)
- `location_index` key for unassigned tasks and each step, if provided (#625)
- Shared target to makefile, for creating Position Independent Code (#617)
- Exposing some internals for Python through compile flags (#640)
- Stats on local search operators use for dev/debug purposes (#658)
- Project can be compiled without routing support to limit dependencies (#676)
- Internal `max_tasks` constraints derived from input to speed up local-search (#648)

### Changed

- Prune local search moves based on TW constraints (#583)
- Prune local search moves based on capacity constraints (#709)
- Refactor exception class (#639)
- CI builds now run against `libosrm` v5.26.0 (#651)
- Reduce computing time on PDPTW benchmarks by around 20% (#559)
- Change Input and parser signature to simplify downstream usage (#665)
- Consider move options in SWAP* that were previously wrongly discarded (#682)
- Use cxxopts as command line parser instead of getopt (#602)
- Change polylineencoder usage to submodule instead of plain header (#686)

### Fixed

- Remove duplicate definition of LocalSearch (#638)
- Move priority check to Job constructor instead of input parser (#628)
- Wrong index values without custom matrix (#683)
- Assignments instead of equality checks in some plan mode assertions (#701)
- Initialization of single-entry matrix (#699)

## [v1.11.0] - 2021-11-19

### Added

- `setup` key for tasks to refine service time modeling (#358)
- `max_tasks` key limiting route size at vehicle level (#421, #566)
- Support for custom cost matrices (#415)
- Number of routes in solution summary (#524)
- Implementation for extended SWAP* local search operator (#507)
- `-l` command-line flag for user-provided timeout (#594)
- Ability to start the search from user-defined solution (#376)
- Github Actions CI (#436)
- Check for libvroom example build in CI (#514)

### Changed

- `vehicle.steps` are now used in solving mode (#606)
- CI builds now run on Ubuntu 20.04 (#455)
- Simplified time window handling logic in TWRoute (#557)

### Removed

- Travis CI builds (#436)
- Exchange local search operator (#507)

### Fixed

- "Infeasible route" error while an existing route plan exists (#506)
- Break omitted with no other time window (#497)
- Biased evaluation in `try_job_additions` (#572)
- Routing error with custom matrix and `-g` (#561)
- Crash on empty custom matrix (#570)
- Properly allow empty skills arrays (#586)
- Restrict `speed_factor` in the range `(0, 5]` (#591)

## [v1.10.0] - 2021-05-06

### Added

- Support for heterogeneous vehicle routing profiles (#394) (#490)
- Optional `speed_factor` key for vehicle-level tuning (#450)
- Support Valhalla as routing engine (#306)
- Report `type` for unassigned tasks in output (#469)

### Changed

- A mix of empty and non-empty `skills` arrays is allowed in input (#460)
- Formatting script updated to use version 10 of clang-format (#452)
- vroom will now read json input from stdin if no other input is specified (#457)
- Clearer error message with invalid json response from http routing request (#471)

### Deprecated

- Top-level `matrix` key should be replaced using the new `matrices` syntax (#450)

### Fixed

- Compatibility with Visual Studio 2019 (#448)
- The pd_shift operation can now insert a shipment at the end of a route (#462)
- Truncated distance value for end step (#463)
- Zero distance value for last break in open-ended route (#475)
- Multi-thread exception handling (#417, #478)

## [v1.9.0] - 2021-03-04

### Added

- Ability to choose ETA and report violations for custom routes using `-c` (#430)
- Custom route description using new `steps` key for a `vehicle` in input (#430)
- A `violations` object is reported in output at `step`, `route` and `summary` level (#430)
- `libglpk` used as an optional dependency, required for `-c` (#430)

### Changed

- Reduce computing time by refactoring `LocalSearch::try_job_additions` (#392)
- Reduce build time by refactoring includes (#425)
- Improve error message with wrong profile using libosrm (#397)
- Check for duplicate ids across tasks of the same type: `job`, `pickup`, `delivery` (#430)
- Check for duplicate ids across `break` tasks for the same vehicle (#430)
- Report `service` and `waiting_time` for all `step` objects in output (#430)
- Always report a `start` and `end` step for the route, regardless of vehicle description (#430)

### Fixed

- Rapidjson assert on invalid syntax for first vehicle (#418)

## [v1.8.0] - 2020-09-29

### Added

- Local search move removing a job in a route and adding an unassigned one (#324)
- Support for string description of vehicles and tasks (#235)
- Priority sum report in output (#390)

### Changed

- Improved job earliest/latest dates handling internally (#330)

### Fixed

- Break ordering problem (#385)
- Obvious suboptimal solution with many unassigned jobs (#319)
- Documentation mismatch (#361)
- Profile type not checked in input (#355)
- Error reported by UBSan (#371)

## [v1.7.0] - 2020-07-08

### Added

- Support for (multiple) driver breaks at vehicle level (#186)
- Dependency to `libasio`, replacing boost/asio (#325)
- More details on features and workflow in README (#335)

### Changed

- Switch to C++17 (#311)
- Use `std::optional` and drop dependency to boost/optional (#312)
- Refactor routing wrapper classes (#320)

### Deprecated

- Steps `job` key is replaced by `id` for consistency with breaks

### Removed

- Drop boost dependency (#325)

### Fixed

- Erroneous call to TSP code with amount-less shipments (#333)
- Missing propagation of ealiest/latest dates in corner case (#339)

## [v1.6.0] - 2020-02-18

### Added

- Support for pickup and delivery tasks (#274)
- `shipments` array in input (#274)
- Use https for routing requests over port 443 (#289)
- New local search operator for route exchange (#288)

### Changed

- Steps `type` in json output can also have value `pickup` and `delivery` (#274)
- Extended range for valid priority values (#287)
- Use `operator&&` for short-circuit evaluation (#293)
- Earlier local search aborts based on incompatibilities (#281)
- Travis script update (#301)

### Fixed

- Missing valid moves for intra Or-opt (#286)
- Unwanted routing engine request with 1x1 custom matrix (#291)
- Error on single-location `table` request (#295)

## [v1.5.0] - 2019-10-14

### Added

- Support for mixing independent pickups and deliveries (#241)
- `pickup` and `delivery` keys for `job` in input and for `route` and `summary` in output (#262)
- `load` key at `step` level in output (#262)
- `priority` key for jobs to gain some control on which jobs are unassigned (#246)
- `HttpWrapper` class to factor code previously duplicated across routing wrappers (#224)

### Changed

- Speed up solving by 25% for CVRP and up to 30% for VRPTW benchmark instances (#255)
- Update Travis configuration to use Ubuntu Bionic (#260)
- Cut down validity checks time (#266)

### Deprecated

- `amount` key at `job` level in input and at `summary` and `route` level in output (#262)

### Removed

- Clustering heuristics for CVRP (#267)

### Fixed

- Implicit instantiation of undefined template error for macos g++ compiler (#231)
- Parsing vehicle ids as `uint64_t` (#228)
- `osrm::EngineConfig` initialization for use with recent `libosrm` versions (#259)

## [v1.4.0] - 2019-03-26

### Added

- Optional `profile` key for vehicles to allow picking routing profile at query-time (#196)
- `-r` command-line flag for explicit routing engine choice (#196)
- Support for multiple named datasets when using `libosrm` (#181)
- Generic `vroom` namespace and several other specializations (#135)
- Support for OpenRouteService as routing engine (#204)
- Spot more job/vehicle incompatibilities derived from constraints (#201)
- Filter out irrelevant local search neighbourhoods for vehicles with disjoint job candidates (#202)
- Specific status codes by error type (#182)
- Avoid locations duplicates for matrix requests (#200)
- Nearest job route seeding option for VRPTW heuristic (#210)

### Changed

- Refactor to remove duplicate code for heuristic and local search (#176)
- Refactor to enforce naming conventions that are now explicitly stated in `CONTRIBUTING.md` (#135)
- Options `-a` and `-p` can be used to define profile-dependant servers (#196)

### Removed

- `-l` and `-m` command-line flags (#196)

### Fixed

- Missing capacity check for initialization in parallel clustering heuristic (#198)
- Segfault on job empty `time_windows` array (#221)

## [v1.3.0] - 2018-12-10

### Added

- Support for VRPTW (#113)
- CI builds using Travis (#134)
- Adjust solving depending on whether vehicles locations are all identical (#152)
- New local search operator (#164)
- Specific intra-route local search operators (#170)

### Changed

- Update `clang-format` to 6.0 for automatic code formatting (#143)
- Keys `duration` and `arrival` are no longer optional in output and based on matrix values.
- Speed up TSP solving by over 35% on all TSPLIB instances (#142)
- Speed up CVRP solving by over 65%, then another ~8% on all CVRPLIB instances (#146, #147)
- New heuristic for CVRP (#153)
- Take advantage of CVRP speed-up and new heuristic to adjust quality/computing time trade-offs (#167)
- Default exploration level set to 5 (max value)

### Fixed

- Wrong ETA with service time and no start (#148)

## [v1.2.0]

### Added

- Support for multiple vehicles
- Support for multi-dimensional capacity constraints (#74)
- Support for skills to model jobs/vehicles compatibility (#90)
- Support for user-defined matrices (#47)
- New flag `-x` to set the trade-off between computing time and exploration depth (#131)
- Provide ETA at step level in the routes, using optional service time for each job (#101, #103)
- Experimental* support to use `vroom` directly from C++ as a library (#42)
- Automatic code formatting script based on `clang-format` (#66)
- PR template

*: read "functional with no C++ API stability guarantee"

### Changed

- Update `rapidjson` to a patched `v1.1.0` (#128)
- Improve dependency handling (#78)
- Improve compilation time and switch from relative to absolute paths for includes (#108)
- Various refactors (#64, #72, #88, #106)

### Removed

- Drop Boost.Log dependency (#130)

### Fixed

- Memory leak upon `vrp` destruction (#69)
- Prevent overflows with huge costs (#50)
- Infinite loop on TSP edge case (#122)
- Various build warnings and errors with both `gcc` and `clang` (#94, #114)

## [v1.1.0]

### Added

- Support `libosrm` as of v5.4 for faster `table` and `route` queries
  (#34)
- Add contributing guidelines (#56)
- Compile also with `-std=c++11`, useful in some environments (#55)

### Changed

- Internals refactor setting up a scalable data model for future
  features (#44)
- Renamed solution indicators key in json output `solution`->`summary`
- Global cleanup with regard to coding standard (#56)

### Removed

- Drop support for TSPLIB files (#48)
- Clean unused code and heuristics

## [v1.0.0]

### Added

- Support for OSRM v5.*
- Dedicated folder for API documentation

### Changed

- New input and output json API (#30)
- Switch to [lon, lat] for all coordinates (#33)

### Removed

- Drop support for OSRM v4.*
- Flags `-s` and `-e` (see new API)

### Fixed

- Compilation trouble with rapidjson and some types (#31)
- Correct usage display obtained with `-h` (#39)

## [v0.3.1]

### Changed

- Switch to BSD 2-clause license.
- Solving TSPLIB instances does not require the `-t` flag anymore.
- Several components of the local search code can now use
  multi-threading (#26).

### Fixed

- Improve 2-opt operator for symmetric cases (#27).

## [v0.3]

### Added

- Compute optimized "open" trips with user-defined start and/or end.
- Special extra handling for asymmetric problems in the local search
  phase.
- New local search operator to improve results in specific asymmetric
  context (e.g. many locations in a dense urban area with lots of
  one-way streets).
- OSRM v4.9.* compatibility.
- Use rapidjson for json i/o (#19)
- Append the `tour` key to the solution in any case.

### Changed

- U-turns enabled when retrieving detailed route geometry from OSRM
  (#10).
- Evolution of the local-search strategy providing lower dispersion in
  solution quality and improving on worst-case solutions (overall
  worst-case on TSPLIB went from +9.56% over the optimal in v0.2 to
  +6.57% in this release).
- Core refactor for undirected graph (#13), tsp structure and tsplib
  loader (#24), heuristics, local search and 2-opt
  implementation. Results in a less intensive memory usage and faster
  computing times (on TSPLIB files, the computing times dropped by
  more than a factor of 2 on average).
- Cleanup verbose output, using Boost.Log for better display (#18).
- Switch to boost::regex for input parsing.

### Fixed

- Wrong output tour size for problems with 2 locations (#16).
- Segfault with explicit matrix in TSPLIB format (#14).
- Invalid syntax for newline at the end of input file (#17).
- Trouble with the regexes used for TSPLIB parsing (#7).
- Incorrect DIMENSION key in TSPLIB format raising stoul exception.
- Segfault for DIMENSION: 1 problem in TSPLIB format (#25).

## [v0.2]

### Added

- New loader to handle TSPLIB format, providing support for
  user-defined matrices (#2).
- Dependency on boost.

### Changed

- Switch to boost.asio for http queries handling.
- Simplified matrix implementation.
- Use of -std=c++14 flag.

### Fixed

- Socket reading issues (#1).
- Potentially incorrect request for route summary (#5).

## [v0.1]

### Added

- Solving problems with one vehicle visiting several places a.k.a
  [travelling salesman problem](https://en.wikipedia.org/wiki/Travelling_salesman_problem).
- Support matrix computation using [OSRM](http://project-osrm.org/).
- Solution output to `json` with location ordering, cost of the
  solution and execution details.
- Optional ready-to-use detailed route.
- Optional use of euclidean distance for matrix computation.
<|MERGE_RESOLUTION|>--- conflicted
+++ resolved
@@ -19,11 +19,8 @@
 - Switch to C++20 (#851)
 - Improved error messages for file-related IO errors (#553)
 - Add job id to error message for unreachable step (#946)
-<<<<<<< HEAD
 - Reduce `compute_best_route_split_choice` complexity (#962)
-=======
 - `Eval::operator<` sorts on cost, then duration (#914)
->>>>>>> 5b4d0879
 
 ### Fixed
 
