# Changelog

## [Unreleased]
<<<<<<< HEAD

### Changed

- Update GitHub Actions (#857)

=======
- Improve error messages (#848)
>>>>>>> 1b04215f
## [v1.13.0-rc.1] - 2022-12-13

### Added

- Support for `max_travel_time` at vehicle level (#273)
- Support for vehicle fixed costs (#528)
- Support for cost per hour for vehicles (#732)
- Support for `max_load` constraint at break level (#786)
- `RouteSplit` local search operator (#788)
- Advertise `libvroom` in README and wiki (#42)

### Changed

- Use new struct to evaluate edges internally (#738)
- Use `std::chrono::milliseconds` for `Timeout` value (#728)
- Use `struct` for storing `Coordinates` instead of an `std::array` (#730)
- Refactor `SolutionIndicators` struct (#750)
- Do not duplicate local search for identical heuristic solutions (#750)
- Add message on invalid routing response (#764)
- Consistent exception type on invalid profile (#771)
- Pass zero amount directly instead of its size (#776)
- Add named constants for default threads number and exploration level (#805)
- Refactor `TSP` cost functions (#812)
- CI builds now use clang++ 14 and g++ 11 on Ubuntu 22.04 (#816)
- Refactor `CVRP::solve` and `VRPTW::solve` functions (#818)
- Refactor `CostWrapper` (#828)

### Fixed

- Missing break validity check (#754)
- Unecessary waiting with multiple breaks and shipments (#840)
- Mark `JobAmount` and `JobTime` comparison operators as `const` (#724)
- Update `ssl_send_and_receive` to throw RoutingExceptions (#770)
- Timeout not observed with multiple long heuristics per thread (#792)
- Wrong validity check range in `vrptw::MixedExchange` (#821)
- Underflow in insertion regrets (#831)
- Crash with missing location coordinates and only `costs` custom matrix (#826)

## [v1.12.0] - 2022-05-31

### Added

- `IntraTwoOpt` local search operator (#706)
- `description` key for unassigned tasks in output, if provided (#403)
- `location_index` key for unassigned tasks and each step, if provided (#625)
- Shared target to makefile, for creating Position Independent Code (#617)
- Exposing some internals for Python through compile flags (#640)
- Stats on local search operators use for dev/debug purposes (#658)
- Project can be compiled without routing support to limit dependencies (#676)
- Internal `max_tasks` constraints derived from input to speed up local-search (#648)

### Changed

- Prune local search moves based on TW constraints (#583)
- Prune local search moves based on capacity constraints (#709)
- Refactor exception class (#639)
- CI builds now run against `libosrm` v5.26.0 (#651)
- Reduce computing time on PDPTW benchmarks by around 20% (#559)
- Change Input and parser signature to simplify downstream usage (#665)
- Consider move options in SWAP* that were previously wrongly discarded (#682)
- Use cxxopts as command line parser instead of getopt (#602)
- Change polylineencoder usage to submodule instead of plain header (#686)

### Fixed

- Remove duplicate definition of LocalSearch (#638)
- Move priority check to Job constructor instead of input parser (#628)
- Wrong index values without custom matrix (#683)
- Assignments instead of equality checks in some plan mode assertions (#701)
- Initialization of single-entry matrix (#699)

## [v1.11.0] - 2021-11-19

### Added

- `setup` key for tasks to refine service time modeling (#358)
- `max_tasks` key limiting route size at vehicle level (#421, #566)
- Support for custom cost matrices (#415)
- Number of routes in solution summary (#524)
- Implementation for extended SWAP* local search operator (#507)
- `-l` command-line flag for user-provided timeout (#594)
- Ability to start the search from user-defined solution (#376)
- Github Actions CI (#436)
- Check for libvroom example build in CI (#514)

### Changed

- `vehicle.steps` are now used in solving mode (#606)
- CI builds now run on Ubuntu 20.04 (#455)
- Simplified time window handling logic in TWRoute (#557)

### Removed

- Travis CI builds (#436)
- Exchange local search operator (#507)

### Fixed

- "Infeasible route" error while an existing route plan exists (#506)
- Break omitted with no other time window (#497)
- Biased evaluation in `try_job_additions` (#572)
- Routing error with custom matrix and `-g` (#561)
- Crash on empty custom matrix (#570)
- Properly allow empty skills arrays (#586)
- Restrict `speed_factor` in the range `(0, 5]` (#591)

## [v1.10.0] - 2021-05-06

### Added

- Support for heterogeneous vehicle routing profiles (#394) (#490)
- Optional `speed_factor` key for vehicle-level tuning (#450)
- Support Valhalla as routing engine (#306)
- Report `type` for unassigned tasks in output (#469)

### Changed

- A mix of empty and non-empty `skills` arrays is allowed in input (#460)
- Formatting script updated to use version 10 of clang-format (#452)
- vroom will now read json input from stdin if no other input is specified (#457)
- Clearer error message with invalid json response from http routing request (#471)

### Deprecated

- Top-level `matrix` key should be replaced using the new `matrices` syntax (#450)

### Fixed

- Compatibility with Visual Studio 2019 (#448)
- The pd_shift operation can now insert a shipment at the end of a route (#462)
- Truncated distance value for end step (#463)
- Zero distance value for last break in open-ended route (#475)
- Multi-thread exception handling (#417, #478)

## [v1.9.0] - 2021-03-04

### Added

- Ability to choose ETA and report violations for custom routes using `-c` (#430)
- Custom route description using new `steps` key for a `vehicle` in input (#430)
- A `violations` object is reported in output at `step`, `route` and `summary` level (#430)
- `libglpk` used as an optional dependency, required for `-c` (#430)

### Changed

- Reduce computing time by refactoring `LocalSearch::try_job_additions` (#392)
- Reduce build time by refactoring includes (#425)
- Improve error message with wrong profile using libosrm (#397)
- Check for duplicate ids across tasks of the same type: `job`, `pickup`, `delivery` (#430)
- Check for duplicate ids across `break` tasks for the same vehicle (#430)
- Report `service` and `waiting_time` for all `step` objects in output (#430)
- Always report a `start` and `end` step for the route, regardless of vehicle description (#430)

### Fixed

- Rapidjson assert on invalid syntax for first vehicle (#418)

## [v1.8.0] - 2020-09-29

### Added

- Local search move removing a job in a route and adding an unassigned one (#324)
- Support for string description of vehicles and tasks (#235)
- Priority sum report in output (#390)

### Changed

- Improved job earliest/latest dates handling internally (#330)

### Fixed

- Break ordering problem (#385)
- Obvious suboptimal solution with many unassigned jobs (#319)
- Documentation mismatch (#361)
- Profile type not checked in input (#355)
- Error reported by UBSan (#371)

## [v1.7.0] - 2020-07-08

### Added

- Support for (multiple) driver breaks at vehicle level (#186)
- Dependency to `libasio`, replacing boost/asio (#325)
- More details on features and workflow in README (#335)

### Changed

- Switch to C++17 (#311)
- Use `std::optional` and drop dependency to boost/optional (#312)
- Refactor routing wrapper classes (#320)

### Deprecated

- Steps `job` key is replaced by `id` for consistency with breaks

### Removed

- Drop boost dependency (#325)

### Fixed

- Erroneous call to TSP code with amount-less shipments (#333)
- Missing propagation of ealiest/latest dates in corner case (#339)

## [v1.6.0] - 2020-02-18

### Added

- Support for pickup and delivery tasks (#274)
- `shipments` array in input (#274)
- Use https for routing requests over port 443 (#289)
- New local search operator for route exchange (#288)

### Changed

- Steps `type` in json output can also have value `pickup` and `delivery` (#274)
- Extended range for valid priority values (#287)
- Use `operator&&` for short-circuit evaluation (#293)
- Earlier local search aborts based on incompatibilities (#281)
- Travis script update (#301)

### Fixed

- Missing valid moves for intra Or-opt (#286)
- Unwanted routing engine request with 1x1 custom matrix (#291)
- Error on single-location `table` request (#295)

## [v1.5.0] - 2019-10-14

### Added

- Support for mixing independent pickups and deliveries (#241)
- `pickup` and `delivery` keys for `job` in input and for `route` and `summary` in output (#262)
- `load` key at `step` level in output (#262)
- `priority` key for jobs to gain some control on which jobs are unassigned (#246)
- `HttpWrapper` class to factor code previously duplicated across routing wrappers (#224)

### Changed

- Speed up solving by 25% for CVRP and up to 30% for VRPTW benchmark instances (#255)
- Update Travis configuration to use Ubuntu Bionic (#260)
- Cut down validity checks time (#266)

### Deprecated

- `amount` key at `job` level in input and at `summary` and `route` level in output (#262)

### Removed

- Clustering heuristics for CVRP (#267)

### Fixed

- Implicit instantiation of undefined template error for macos g++ compiler (#231)
- Parsing vehicle ids as `uint64_t` (#228)
- `osrm::EngineConfig` initialization for use with recent `libosrm` versions (#259)

## [v1.4.0] - 2019-03-26

### Added

- Optional `profile` key for vehicles to allow picking routing profile at query-time (#196)
- `-r` command-line flag for explicit routing engine choice (#196)
- Support for multiple named datasets when using `libosrm` (#181)
- Generic `vroom` namespace and several other specializations (#135)
- Support for OpenRouteService as routing engine (#204)
- Spot more job/vehicle incompatibilities derived from constraints (#201)
- Filter out irrelevant local search neighbourhoods for vehicles with disjoint job candidates (#202)
- Specific status codes by error type (#182)
- Avoid locations duplicates for matrix requests (#200)
- Nearest job route seeding option for VRPTW heuristic (#210)

### Changed

- Refactor to remove duplicate code for heuristic and local search (#176)
- Refactor to enforce naming conventions that are now explicitly stated in `CONTRIBUTING.md` (#135)
- Options `-a` and `-p` can be used to define profile-dependant servers (#196)

### Removed

- `-l` and `-m` command-line flags (#196)

### Fixed

- Missing capacity check for initialization in parallel clustering heuristic (#198)
- Segfault on job empty `time_windows` array (#221)

## [v1.3.0] - 2018-12-10

### Added

- Support for VRPTW (#113)
- CI builds using Travis (#134)
- Adjust solving depending on whether vehicles locations are all identical (#152)
- New local search operator (#164)
- Specific intra-route local search operators (#170)

### Changed

- Update `clang-format` to 6.0 for automatic code formatting (#143)
- Keys `duration` and `arrival` are no longer optional in output and based on matrix values.
- Speed up TSP solving by over 35% on all TSPLIB instances (#142)
- Speed up CVRP solving by over 65%, then another ~8% on all CVRPLIB instances (#146, #147)
- New heuristic for CVRP (#153)
- Take advantage of CVRP speed-up and new heuristic to adjust quality/computing time trade-offs (#167)
- Default exploration level set to 5 (max value)

### Fixed

- Wrong ETA with service time and no start (#148)

## [v1.2.0]

### Added

- Support for multiple vehicles
- Support for multi-dimensional capacity constraints (#74)
- Support for skills to model jobs/vehicles compatibility (#90)
- Support for user-defined matrices (#47)
- New flag `-x` to set the trade-off between computing time and exploration depth (#131)
- Provide ETA at step level in the routes, using optional service time for each job (#101, #103)
- Experimental* support to use `vroom` directly from C++ as a library (#42)
- Automatic code formatting script based on `clang-format` (#66)
- PR template

*: read "functional with no C++ API stability guarantee"

### Changed

- Update `rapidjson` to a patched `v1.1.0` (#128)
- Improve dependency handling (#78)
- Improve compilation time and switch from relative to absolute paths for includes (#108)
- Various refactors (#64, #72, #88, #106)

### Removed

- Drop Boost.Log dependency (#130)

### Fixed

- Memory leak upon `vrp` destruction (#69)
- Prevent overflows with huge costs (#50)
- Infinite loop on TSP edge case (#122)
- Various build warnings and errors with both `gcc` and `clang` (#94, #114)

## [v1.1.0]

### Added

- Support `libosrm` as of v5.4 for faster `table` and `route` queries
  (#34)
- Add contributing guidelines (#56)
- Compile also with `-std=c++11`, useful in some environments (#55)

### Changed

- Internals refactor setting up a scalable data model for future
  features (#44)
- Renamed solution indicators key in json output `solution`->`summary`
- Global cleanup with regard to coding standard (#56)

### Removed

- Drop support for TSPLIB files (#48)
- Clean unused code and heuristics

## [v1.0.0]

### Added

- Support for OSRM v5.*
- Dedicated folder for API documentation

### Changed

- New input and output json API (#30)
- Switch to [lon, lat] for all coordinates (#33)

### Removed

- Drop support for OSRM v4.*
- Flags `-s` and `-e` (see new API)

### Fixed

- Compilation trouble with rapidjson and some types (#31)
- Correct usage display obtained with `-h` (#39)

## [v0.3.1]

### Changed

- Switch to BSD 2-clause license.
- Solving TSPLIB instances does not require the `-t` flag anymore.
- Several components of the local search code can now use
  multi-threading (#26).

### Fixed

- Improve 2-opt operator for symmetric cases (#27).

## [v0.3]

### Added

- Compute optimized "open" trips with user-defined start and/or end.
- Special extra handling for asymmetric problems in the local search
  phase.
- New local search operator to improve results in specific asymmetric
  context (e.g. many locations in a dense urban area with lots of
  one-way streets).
- OSRM v4.9.* compatibility.
- Use rapidjson for json i/o (#19)
- Append the `tour` key to the solution in any case.

### Changed

- U-turns enabled when retrieving detailed route geometry from OSRM
  (#10).
- Evolution of the local-search strategy providing lower dispersion in
  solution quality and improving on worst-case solutions (overall
  worst-case on TSPLIB went from +9.56% over the optimal in v0.2 to
  +6.57% in this release).
- Core refactor for undirected graph (#13), tsp structure and tsplib
  loader (#24), heuristics, local search and 2-opt
  implementation. Results in a less intensive memory usage and faster
  computing times (on TSPLIB files, the computing times dropped by
  more than a factor of 2 on average).
- Cleanup verbose output, using Boost.Log for better display (#18).
- Switch to boost::regex for input parsing.

### Fixed

- Wrong output tour size for problems with 2 locations (#16).
- Segfault with explicit matrix in TSPLIB format (#14).
- Invalid syntax for newline at the end of input file (#17).
- Trouble with the regexes used for TSPLIB parsing (#7).
- Incorrect DIMENSION key in TSPLIB format raising stoul exception.
- Segfault for DIMENSION: 1 problem in TSPLIB format (#25).

## [v0.2]

### Added

- New loader to handle TSPLIB format, providing support for
  user-defined matrices (#2).
- Dependency on boost.

### Changed

- Switch to boost.asio for http queries handling.
- Simplified matrix implementation.
- Use of -std=c++14 flag.

### Fixed

- Socket reading issues (#1).
- Potentially incorrect request for route summary (#5).

## [v0.1]

### Added

- Solving problems with one vehicle visiting several places a.k.a
  [travelling salesman problem](https://en.wikipedia.org/wiki/Travelling_salesman_problem).
- Support matrix computation using [OSRM](http://project-osrm.org/).
- Solution output to `json` with location ordering, cost of the
  solution and execution details.
- Optional ready-to-use detailed route.
- Optional use of euclidean distance for matrix computation.
<|MERGE_RESOLUTION|>--- conflicted
+++ resolved
@@ -1,15 +1,12 @@
 # Changelog
 
 ## [Unreleased]
-<<<<<<< HEAD
 
 ### Changed
 
 - Update GitHub Actions (#857)
-
-=======
 - Improve error messages (#848)
->>>>>>> 1b04215f
+
 ## [v1.13.0-rc.1] - 2022-12-13
 
 ### Added
